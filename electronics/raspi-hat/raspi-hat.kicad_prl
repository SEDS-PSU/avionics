{
  "board": {
    "active_layer": 37,
    "active_layer_preset": "",
    "auto_track_width": false,
    "hidden_nets": [],
    "high_contrast_mode": 0,
    "net_color_mode": 1,
    "opacity": {
      "pads": 1.0,
      "tracks": 1.0,
      "vias": 1.0,
      "zones": 0.6
    },
    "ratsnest_display_mode": 0,
    "selection_filter": {
      "dimensions": true,
      "footprints": true,
      "graphics": true,
      "keepouts": true,
      "lockedItems": true,
      "otherItems": true,
      "pads": true,
      "text": true,
      "tracks": true,
      "vias": true,
      "zones": true
    },
    "visible_items": [
      0,
      1,
      2,
      3,
      4,
      5,
      6,
      8,
      9,
      10,
<<<<<<< HEAD
=======
      11,
>>>>>>> 45edeb42
      12,
      13,
      14,
      15,
      16,
      17,
      18,
      19,
      20,
      21,
      22,
      23,
      24,
      25,
      26,
      27,
      28,
      29,
      30,
      32,
      33,
      34,
      35,
      36
    ],
    "visible_layers": "7ffffff_80000007",
    "zone_display_mode": 0
  },
  "meta": {
    "filename": "raspi-hat.kicad_prl",
    "version": 3
  },
  "project": {
    "files": []
  }
}<|MERGE_RESOLUTION|>--- conflicted
+++ resolved
@@ -1,6 +1,6 @@
 {
   "board": {
-    "active_layer": 37,
+    "active_layer": 47,
     "active_layer_preset": "",
     "auto_track_width": false,
     "hidden_nets": [],
@@ -37,10 +37,6 @@
       8,
       9,
       10,
-<<<<<<< HEAD
-=======
-      11,
->>>>>>> 45edeb42
       12,
       13,
       14,
